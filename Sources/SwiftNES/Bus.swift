--- conflicted
+++ resolved
@@ -29,7 +29,6 @@
     
     /// Initializes a bus with attached devices.
     ///
-<<<<<<< HEAD
     /// - Parameters:
     ///     - addressableDevices: The devices that can be addressed via this bus.
     init(addressableDevices: [any AddressableDevice]) throws {
@@ -42,12 +41,6 @@
         self.addressableWriteDeviceRanges = addressableWriteDevices.map(\.addressRange)
         self.addressableReadDevices = addressableReadDevices
         self.addressableWriteDevices = addressableWriteDevices
-=======
-    /// - parameter addressableDevices: The devices that can be addressed via this bus.
-    init(addressableDevices: [AddressableDevice]) {
-        self.addressableReadDevices = addressableDevices.compactMap { $0 as? AddressableReadDevice }
-        self.addressableWriteDevices = addressableDevices.compactMap { $0 as? AddressableWriteDevice }
->>>>>>> 6b24fce7
     }
     
     
@@ -71,15 +64,10 @@
     ///     - address: The address to read from.
     /// - Returns: The value that was read from a device on the bus.
     func read(from address: Address) -> Value {
-<<<<<<< HEAD
         guard let deviceToReadFromIndex = addressableReadDeviceRanges
             .firstIndex(where: { $0.contains(address) }) else { return 0 }
         
         let deviceToReadFrom = addressableReadDevices[deviceToReadFromIndex]
-=======
-        guard let deviceToReadFrom = addressableReadDevices
-            .first(where: { $0.respondsTo(address) }) else { return 0 }
->>>>>>> 6b24fce7
         
         return deviceToReadFrom.read(from: address)
     }
@@ -92,26 +80,21 @@
     ///     - value: The value to write to the bus.
     ///     - address: The address to write to.
     func write(_ value: Value, to address: Address) {
-<<<<<<< HEAD
         guard let deviceToWriteToIndex = addressableWriteDeviceRanges
             .firstIndex(where: { $0.contains(address) }) else { return }
         
         let deviceToWriteTo = addressableWriteDevices[deviceToWriteToIndex]
         
-=======
-        guard let deviceToWriteTo = addressableWriteDevices
-            .first(where: { $0.respondsTo(address) }) else { return }
-
->>>>>>> 6b24fce7
         deviceToWriteTo.write(value, to: address)
     }
 
 
     // MARK: - Private
 
-<<<<<<< HEAD
-    /// The ranges 
+    /// The ranges of the addressable devices attached to the bus that can be read from.
     private let addressableReadDeviceRanges: [AddressRange]
+  
+    /// The ranges of the addressable devices attached to the bus that can be written to.
     private let addressableWriteDeviceRanges: [AddressRange]
     
     /// All of the addressable devices attached to the bus that can be read from.
@@ -119,9 +102,4 @@
 
     /// All of the addressable devices attached to the bus that can be written to.
     private let addressableWriteDevices: [any AddressableWriteDevice]
-=======
-    /// All attached devices on the bus.
-    private let addressableReadDevices: [AddressableReadDevice]
-    private let addressableWriteDevices: [AddressableWriteDevice]
->>>>>>> 6b24fce7
 }