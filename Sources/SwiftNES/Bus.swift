// MIT License
//
// Copyright (c) 2019 Jerrod Putman
//
// Permission is hereby granted, free of charge, to any person obtaining a copy
// of this software and associated documentation files (the "Software"), to deal
// in the Software without restriction, including without limitation the rights
// to use, copy, modify, merge, publish, distribute, sublicense, and/or sell
// copies of the Software, and to permit persons to whom the Software is
// furnished to do so, subject to the following conditions:
//
// The above copyright notice and this permission notice shall be included in all
// copies or substantial portions of the Software.
//
// THE SOFTWARE IS PROVIDED "AS IS", WITHOUT WARRANTY OF ANY KIND, EXPRESS OR
// IMPLIED, INCLUDING BUT NOT LIMITED TO THE WARRANTIES OF MERCHANTABILITY,
// FITNESS FOR A PARTICULAR PURPOSE AND NONINFRINGEMENT. IN NO EVENT SHALL THE
// AUTHORS OR COPYRIGHT HOLDERS BE LIABLE FOR ANY CLAIM, DAMAGES OR OTHER
// LIABILITY, WHETHER IN AN ACTION OF CONTRACT, TORT OR OTHERWISE, ARISING FROM,
// OUT OF OR IN CONNECTION WITH THE SOFTWARE OR THE USE OR OTHER DEALINGS IN THE
// SOFTWARE.

import Foundation

/// Represents a bus that allows the CPU to read and write to various attached devices via memory address.
final class Bus {
    
    // MARK: - Initializers
    
    /// Initializes a bus with attached devices.
    ///
    /// - Parameters:
    ///     - addressableDevices: The devices that can be addressed via this bus.
    init(addressableDevices: [AddressableDevice]) {
        self.addressableDevices = addressableDevices
        
        self.addressableReadDevicesIndexSet = addressableDevices
            .enumerated()
            .compactMap { $1 as? AddressableReadDevice != nil ? $0 : nil }
            .reduce(into: IndexSet()) { $0.insert($1) }
        self.addressableWriteDevicesIndexSet = addressableDevices
            .enumerated()
            .compactMap { $1 as? AddressableReadDevice != nil ? $0 : nil }
            .reduce(into: IndexSet()) { $0.insert($1) }
    }
    
    
    // MARK: - Reading and writing
    
<<<<<<< HEAD
    /// Reads data from the specified address on the bus.
=======
    /// Read from or write to an address on the bus.
    ///
    /// - parameter address: The address to read/write from.
    /// - returns: The value that was read from a device on the bus.
    subscript(address: Address) -> Value {
        get { read(from: address) }
        set { write(newValue, to: address) }
    }
    
    /// Reads data from a device on the bus.
>>>>>>> fa8a0865
    ///
    /// - Note: If a device does not respond to the address, `0` will be returned.
    ///
    /// - Parameters:
    ///     - address: The address to read from.
    /// - Returns: The value that was read from a device on the bus.
    func read(from address: Address) -> Value {
        let deviceToReadFrom = addressableReadDevicesIndexSet
            .map { addressableDevices[$0] }
            .first(where: { $0.respondsTo(address) }) as? AddressableReadDevice
        
        return deviceToReadFrom?.read(from: address) ?? 0
    }

    /// Writes data to the specified address on the bus.
    ///
    /// - Note: If a device does not respond to the address, this method does nothing.
    ///
    /// - Parameters:
    ///     - value: The value to write to the bus.
    ///     - address: The address to write to.
    func write(_ value: Value, to address: Address) {
        let deviceToWriteTo = addressableWriteDevicesIndexSet
            .map { addressableDevices[$0] }
            .first(where: { $0.respondsTo(address) }) as? AddressableWriteDevice
        
        deviceToWriteTo?.write(value, to: address)
    }


    // MARK: - Private

    /// All of the addressable devices attached to the bus.
    private let addressableDevices: [AddressableDevice]

    /// A set of indices into the `addressableDevice` array where readable devices can be found.
    private let addressableReadDevicesIndexSet: IndexSet

    /// A set of indices into the `addressableDevice` array where writeable devices can be found.
    private let addressableWriteDevicesIndexSet: IndexSet
}<|MERGE_RESOLUTION|>--- conflicted
+++ resolved
@@ -47,9 +47,6 @@
     
     // MARK: - Reading and writing
     
-<<<<<<< HEAD
-    /// Reads data from the specified address on the bus.
-=======
     /// Read from or write to an address on the bus.
     ///
     /// - parameter address: The address to read/write from.
@@ -59,8 +56,7 @@
         set { write(newValue, to: address) }
     }
     
-    /// Reads data from a device on the bus.
->>>>>>> fa8a0865
+    /// Reads data from the specified address on the bus.
     ///
     /// - Note: If a device does not respond to the address, `0` will be returned.
     ///
